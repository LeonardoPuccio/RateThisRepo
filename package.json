--- conflicted
+++ resolved
@@ -30,47 +30,32 @@
   ],
   "author": "Leonardo Puccio",
   "license": "MIT",
-<<<<<<< HEAD
   "repository": {
     "type": "git",
     "url": "https://github.com/LeonardoPuccio/RateThisRepo.git"
-=======
+  },
+  "bugs": {
+    "url": "https://github.com/LeonardoPuccio/RateThisRepo/issues"
+  },
+  "homepage": "https://github.com/LeonardoPuccio/RateThisRepo",
   "devDependencies": {
     "@eslint/js": "^8.57.0",
     "@typescript-eslint/eslint-plugin": "^7.0.0",
     "@typescript-eslint/parser": "^7.0.0",
     "@types/chrome": "^0.0.254",
-    "@types/jest": "^29.5.14",
-    "copy-webpack-plugin": "^11.0.0",
     "eslint": "^8.57.0",
     "eslint-config-prettier": "^9.1.0",
     "eslint-plugin-prettier": "^5.1.3",
-    "jest": "^29.7.0",
-    "jest-environment-jsdom": "^29.7.0",
-    "ts-jest": "^29.3.0",
-    "ts-loader": "^9.5.2",
     "lint-staged": "^15.2.2",
     "prettier": "^3.2.5",
-    "typescript": "^5.8.2",
+    "typescript": "^5.6.3",
     "typescript-eslint": "^7.0.0",
-    "webpack": "^5.98.0",
-    "webpack-cli": "^5.1.4"
->>>>>>> 1c532e00
+    "wxt": "^0.20.0"
   },
-  "bugs": {
-    "url": "https://github.com/LeonardoPuccio/RateThisRepo/issues"
-  },
-  "homepage": "https://github.com/LeonardoPuccio/RateThisRepo",
-<<<<<<< HEAD
-  "devDependencies": {
-    "typescript": "^5.6.3",
-    "wxt": "^0.20.0"
-=======
   "lint-staged": {
     "*.{ts,tsx}": [
       "eslint --fix",
       "prettier --write"
     ]
->>>>>>> 1c532e00
   }
 }